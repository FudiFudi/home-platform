# Copyright (c) 2017, IGLU consortium
# All rights reserved.
# 
# Redistribution and use in source and binary forms, with or without modification,
# are permitted provided that the following conditions are met:
# 
#  - Redistributions of source code must retain the above copyright notice, 
#    this list of conditions and the following disclaimer.
#  - Redistributions in binary form must reproduce the above copyright notice, 
#    this list of conditions and the following disclaimer in the documentation 
#    and/or other materials provided with the distribution.
#  - Neither the name of the copyright holder nor the names of its contributors 
#    may be used to endorse or promote products derived from this software 
#    without specific prior written permission.
# 
# THIS SOFTWARE IS PROVIDED BY THE COPYRIGHT HOLDERS AND CONTRIBUTORS "AS IS" AND 
# ANY EXPRESS OR IMPLIED WARRANTIES, INCLUDING, BUT NOT LIMITED TO, THE IMPLIED 
# WARRANTIES OF MERCHANTABILITY AND FITNESS FOR A PARTICULAR PURPOSE ARE DISCLAIMED. 
# IN NO EVENT SHALL THE COPYRIGHT HOLDER OR CONTRIBUTORS BE LIABLE FOR ANY DIRECT, 
# INDIRECT, INCIDENTAL, SPECIAL, EXEMPLARY, OR CONSEQUENTIAL DAMAGES (INCLUDING, BUT 
# NOT LIMITED TO, PROCUREMENT OF SUBSTITUTE GOODS OR SERVICES; LOSS OF USE, DATA, 
# OR PROFITS; OR BUSINESS INTERRUPTION) HOWEVER CAUSED AND ON ANY THEORY OF LIABILITY, 
# WHETHER IN CONTRACT, STRICT LIABILITY, OR TORT (INCLUDING NEGLIGENCE OR OTHERWISE) 
# ARISING IN ANY WAY OUT OF THE USE OF THIS SOFTWARE, EVEN IF ADVISED OF THE 
# POSSIBILITY OF SUCH DAMAGE.

from panda3d.core import NodePath

class World(object):
    
    def step(self, dt):
        raise NotImplementedError()

class Scene(object):
    
    def __init__(self):
        self.scene = NodePath('scene')
        agents = self.scene.attachNewNode('agents')
        self.agents = [agents.attachNewNode('agent-0'),]
        self.worlds = dict()

    def getAllHouses(self):
        return self.scene.findAllMatches('**/house*')

    def getAllRooms(self):
        return self.scene.findAllMatches('**/room*')

    def getAllObjects(self):
        return self.scene.findAllMatches('**/object*')

    def getAllAgents(self):
        return self.scene.findAllMatches('**/agents*')

    def getTotalNbHouses(self):
        nodepaths = self.scene.findAllMatches('**/house*')
        return len(nodepaths) if nodepaths else 0

    def getTotalNbRooms(self):
        nodepaths = self.scene.findAllMatches('**/room*')
        return len(nodepaths) if nodepaths else 0

    def getObjects(self):
        nodepaths = self.scene.findAllMatches('**/object*')
<<<<<<< HEAD
        return len(nodepaths) if nodepaths else 0
=======
        return nodepaths

    def getTotalNbObjects(self):
        nodepaths = self.getObjects()
        if nodepaths is not None:
            count = len(nodepaths)
        else:
            count = 0
        return count
>>>>>>> 49b9a8ef

    def getTotalNbAgents(self):
        nodepaths = self.scene.findAllMatches('**/agents/*')
        return len(nodepaths) if nodepaths else 0
    
    def __str__(self):
        return "Scene: %d houses, %d rooms, %d objects, %d agents" % ( self.getTotalNbHouses(),
                                                                self.getTotalNbRooms(),
                                                                self.getTotalNbObjects(),
                                                                self.getTotalNbAgents())
     
    __repr__ = __str__
    <|MERGE_RESOLUTION|>--- conflicted
+++ resolved
@@ -52,31 +52,19 @@
         return self.scene.findAllMatches('**/agents*')
 
     def getTotalNbHouses(self):
-        nodepaths = self.scene.findAllMatches('**/house*')
+        nodepaths = self.getAllHouses()
         return len(nodepaths) if nodepaths else 0
 
     def getTotalNbRooms(self):
-        nodepaths = self.scene.findAllMatches('**/room*')
+        nodepaths = self.getAllRooms()
         return len(nodepaths) if nodepaths else 0
 
-    def getObjects(self):
-        nodepaths = self.scene.findAllMatches('**/object*')
-<<<<<<< HEAD
+    def getTotalNbObjects(self):
+        nodepaths = self.getAllObjects()
         return len(nodepaths) if nodepaths else 0
-=======
-        return nodepaths
-
-    def getTotalNbObjects(self):
-        nodepaths = self.getObjects()
-        if nodepaths is not None:
-            count = len(nodepaths)
-        else:
-            count = 0
-        return count
->>>>>>> 49b9a8ef
 
     def getTotalNbAgents(self):
-        nodepaths = self.scene.findAllMatches('**/agents/*')
+        nodepaths = self.getAllAgents()
         return len(nodepaths) if nodepaths else 0
     
     def __str__(self):
